--- conflicted
+++ resolved
@@ -137,7 +137,6 @@
             # get the next event
             try:
                 cur_event = json.loads(self.next_event().data)
-<<<<<<< HEAD
             except ValueError as e:
                 # malformed SSE message.
                 logger.info('Malformed SSE message. (%s)', e)
@@ -161,11 +160,7 @@
                         else:
                             logger.debug('INVALID_SSE_RECEIVED, Continuing..')
                             continue
-=======
-            except Exception as e:
-                logger.debug("DEBUG: Exception occured while loading event json. Message : {0}". format(e))
->>>>>>> 31fefc85
-
+            
             # see if job is in message
             job = cur_event.get('job')
             if not job:
